--- conflicted
+++ resolved
@@ -2,16 +2,9 @@
     level: 8 # not yet ready for all the `mixed` checks
     paths:
         - src
-<<<<<<< HEAD
         - test
 
     ignoreErrors:
-        - '#.*OpenSSLAsymmetricKey.*#'
-        - '#Call to method .* of deprecated class Lcobucci\\JWT\\Signer\\Key\\LocalFileReference#'
-        - """
-            #^.+ deprecated class Lcobucci\\\\JWT\\\\Signer\\\\.+:
-            Deprecated since v4\\.2$#
-        """
         - """
             #^Call to deprecated method fromEmptyData\\(\\) of class Lcobucci\\\\JWT\\\\Token\\\\Signature:
             Deprecated since v4\\.3$#
@@ -27,7 +20,4 @@
         - """
             #^.+ of deprecated class Lcobucci\\\\JWT\\\\Signer\\\\None:
             Deprecated since v4\\.3$#
-        """
-=======
-        - test
->>>>>>> 805b36bc
+        """