<?php
declare(strict_types=1);

namespace Lcobucci\JWT\Encoding;

use DateTimeImmutable;
use Lcobucci\JWT\Token\RegisteredClaims;
use PHPUnit\Framework\TestCase;

/** @coversDefaultClass \Lcobucci\JWT\Encoding\ChainedFormatter */
final class ChainedFormatterTest extends TestCase
{
    /**
     * @test
     *
     * @covers ::__construct
     * @covers ::default
     * @covers ::withUnixTimestampDates
     * @covers ::formatClaims
     *
     * @uses \Lcobucci\JWT\Encoding\MicrosecondBasedDateConversion
     * @uses \Lcobucci\JWT\Encoding\UnifyAudience
     * @uses \Lcobucci\JWT\Encoding\UnixTimestampDates
     */
    public function formatClaimsShouldApplyAllConfiguredFormatters(): void
    {
        $expiration = DateTimeImmutable::createFromFormat('U.u', '1487285080.123456');
        self::assertInstanceOf(DateTimeImmutable::class, $expiration);

        $claims = [
            RegisteredClaims::AUDIENCE        => ['test'],
            RegisteredClaims::EXPIRATION_TIME => $expiration,
        ];

        $formatter = ChainedFormatter::default();
        $formatted = $formatter->formatClaims($claims);

        self::assertSame('test', $formatted[RegisteredClaims::AUDIENCE]);
<<<<<<< HEAD
        self::assertSame(1487285080.123456, $formatted[RegisteredClaims::EXPIRATION_TIME]);
=======
        self::assertSame('1487285080.123456', $formatted[RegisteredClaims::EXPIRATION_TIME]);

        $formatter = ChainedFormatter::withUnixTimestampDates();
        $formatted = $formatter->formatClaims($claims);

        self::assertSame('test', $formatted[RegisteredClaims::AUDIENCE]);
        self::assertSame(1487285080, $formatted[RegisteredClaims::EXPIRATION_TIME]);
>>>>>>> c544710a
    }
}<|MERGE_RESOLUTION|>--- conflicted
+++ resolved
@@ -36,16 +36,12 @@
         $formatted = $formatter->formatClaims($claims);
 
         self::assertSame('test', $formatted[RegisteredClaims::AUDIENCE]);
-<<<<<<< HEAD
         self::assertSame(1487285080.123456, $formatted[RegisteredClaims::EXPIRATION_TIME]);
-=======
-        self::assertSame('1487285080.123456', $formatted[RegisteredClaims::EXPIRATION_TIME]);
 
         $formatter = ChainedFormatter::withUnixTimestampDates();
         $formatted = $formatter->formatClaims($claims);
 
         self::assertSame('test', $formatted[RegisteredClaims::AUDIENCE]);
         self::assertSame(1487285080, $formatted[RegisteredClaims::EXPIRATION_TIME]);
->>>>>>> c544710a
     }
 }