--- conflicted
+++ resolved
@@ -158,15 +158,9 @@
         $this->config->validator()->assert(
             $token,
             new SignedWith(
-<<<<<<< HEAD
                 new Sha512(),
-                self::$ecdsaKeys['public1']
-            )
-=======
-                Sha512::create(),
                 self::$ecdsaKeys['public1'],
             ),
->>>>>>> 805b36bc
         );
     }
 
