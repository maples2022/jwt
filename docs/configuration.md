--- conflicted
+++ resolved
@@ -82,11 +82,7 @@
 use Lcobucci\JWT\Signer\Key\InMemory;
 
 $configuration = Configuration::forAsymmetricSigner(
-<<<<<<< HEAD
-    // You may use RSA or ECDSA and all their variations (256, 384, and 512)
-=======
     // You may use RSA or ECDSA and all their variations (256, 384, and 512) and EdDSA over Curve25519
->>>>>>> 2ba1e95b
     new Signer\Rsa\Sha256(),
     LocalFileReference::file(__DIR__ . '/my-private-key.pem'),
     InMemory::base64Encoded('mBC5v1sOKVvbdEitdSBenu59nfNfhwkedkJVNabosTw=')
